--- conflicted
+++ resolved
@@ -12,12 +12,7 @@
 package alluxio.client.block.stream;
 
 import alluxio.client.BoundedStream;
-<<<<<<< HEAD
-import alluxio.client.QuietlyCancelable;
-=======
 import alluxio.client.Cancelable;
-import alluxio.client.block.BlockWorkerClient;
->>>>>>> 598d09e7
 import alluxio.client.file.FileSystemContext;
 import alluxio.client.file.options.OutStreamOptions;
 import alluxio.proto.dataserver.Protocol;
@@ -34,15 +29,7 @@
  * {@link alluxio.client.block.AlluxioBlockStore#getOutStream(long, long, OutStreamOptions)}.
  */
 @NotThreadSafe
-<<<<<<< HEAD
-public class BlockOutStream extends FilterOutputStream implements BoundedStream, QuietlyCancelable {
-=======
 public class BlockOutStream extends FilterOutputStream implements BoundedStream, Cancelable {
-  private final long mBlockId;
-  private final long mBlockSize;
-  private final Closer mCloser;
-  private final BlockWorkerClient mBlockWorkerClient;
->>>>>>> 598d09e7
   private final PacketOutStream mOutStream;
   private boolean mClosed;
 
@@ -57,25 +44,11 @@
    * @return the {@link BlockOutStream} instance created
    */
   public static BlockOutStream createShortCircuitBlockOutStream(long blockId, long blockSize,
-<<<<<<< HEAD
-      WorkerNetAddress workerNetAddress, FileSystemContext context, OutStreamOptions options) {
+      WorkerNetAddress workerNetAddress, FileSystemContext context, OutStreamOptions options)
+      throws IOException {
     PacketOutStream outStream = PacketOutStream
         .createLocalPacketOutStream(context, workerNetAddress, blockId, blockSize, options);
     return new BlockOutStream(outStream, options);
-=======
-      WorkerNetAddress workerNetAddress, FileSystemContext context, OutStreamOptions options)
-          throws IOException {
-    Closer closer = Closer.create();
-    try {
-      BlockWorkerClient client = closer.register(context.createBlockWorkerClient(workerNetAddress));
-      PacketOutStream outStream = PacketOutStream
-          .createLocalPacketOutStream(client, blockId, blockSize, options);
-      closer.register(outStream);
-      return new BlockOutStream(outStream, blockId, blockSize, client, options);
-    } catch (Throwable t) {
-      throw CommonUtils.closeAndRethrow(closer, t);
-    }
->>>>>>> 598d09e7
   }
 
   /**
@@ -89,27 +62,12 @@
    * @return the {@link BlockOutStream} instance created
    */
   public static BlockOutStream createNettyBlockOutStream(long blockId, long blockSize,
-<<<<<<< HEAD
-      WorkerNetAddress workerNetAddress, FileSystemContext context, OutStreamOptions options) {
+      WorkerNetAddress workerNetAddress, FileSystemContext context, OutStreamOptions options)
+      throws IOException {
     PacketOutStream outStream = PacketOutStream
         .createNettyPacketOutStream(context, workerNetAddress, blockId, blockSize,
             Protocol.RequestType.ALLUXIO_BLOCK, options);
     return new BlockOutStream(outStream, options);
-=======
-      WorkerNetAddress workerNetAddress, FileSystemContext context, OutStreamOptions options)
-          throws IOException {
-    Closer closer = Closer.create();
-    try {
-      BlockWorkerClient client = closer.register(context.createBlockWorkerClient(workerNetAddress));
-      PacketOutStream outStream = PacketOutStream
-          .createNettyPacketOutStream(context, workerNetAddress, client.getSessionId(), blockId,
-              blockSize, Protocol.RequestType.ALLUXIO_BLOCK, options);
-      closer.register(outStream);
-      return new BlockOutStream(outStream, blockId, blockSize, client, options);
-    } catch (Throwable t) {
-      throw CommonUtils.closeAndRethrow(closer, t);
-    }
->>>>>>> 598d09e7
   }
 
   // Explicitly overriding some write methods which are not efficiently implemented in
@@ -135,31 +93,9 @@
     if (mClosed) {
       return;
     }
-<<<<<<< HEAD
     mClosed = true;
     mOutStream.cancel();
     mOutStream.close();
-=======
-    IOException exception = null;
-    try {
-      mOutStream.cancel();
-    } catch (IOException e) {
-      exception = e;
-    }
-    try {
-      mBlockWorkerClient.cancelBlock(mBlockId);
-    } catch (IOException e) {
-      exception = e;
-    }
-
-    if (exception == null) {
-      mClosed = true;
-      return;
-    }
-
-    mClosed = true;
-    throw CommonUtils.closeAndRethrow(mCloser, exception);
->>>>>>> 598d09e7
   }
 
   @Override
@@ -167,22 +103,8 @@
     if (mClosed) {
       return;
     }
-<<<<<<< HEAD
     mClosed = true;
     mOutStream.close();
-=======
-    try {
-      mOutStream.close();
-      if (remaining() < mBlockSize) {
-        mBlockWorkerClient.cacheBlock(mBlockId);
-      }
-    } catch (Throwable t) {
-      mCloser.rethrow(t);
-    } finally {
-      mCloser.close();
-      mClosed = true;
-    }
->>>>>>> 598d09e7
   }
 
   /**

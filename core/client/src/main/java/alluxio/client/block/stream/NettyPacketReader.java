--- conflicted
+++ resolved
@@ -365,13 +365,8 @@
      * @param type the request type
      * @param packetSize the packet size
      */
-<<<<<<< HEAD
     public Factory(FileSystemContext context, SocketAddress address, long id, long lockId,
-        long sessionId, boolean noCache, Protocol.RequestType type) {
-=======
-    public Factory(FileSystemContext context, InetSocketAddress address, long id, long lockId,
         long sessionId, boolean noCache, Protocol.RequestType type, long packetSize) {
->>>>>>> 16a7de19
       mContext = context;
       mAddress = address;
       mId = id;

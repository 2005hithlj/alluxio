--- conflicted
+++ resolved
@@ -493,40 +493,6 @@
 
   @Override
   public void start(Boolean isPrimary) throws IOException {
-<<<<<<< HEAD
-    if (isPrimary) {
-      // Only initialize root when isPrimary because when initializing root, BlockMaster needs to
-      // write journal entry, if it is not primary, BlockMaster won't have a writable journal.
-      // If it is secondary, it should be able to load the inode tree from primary's checkpoint.
-      mInodeTree.initializeRoot(SecurityUtils.getOwnerFromLoginModule(),
-          SecurityUtils.getGroupFromLoginModule(), Mode.createFullAccess().applyDirectoryUMask());
-      String rootUfsUri = Configuration.get(PropertyKey.MASTER_MOUNT_TABLE_ROOT_UFS);
-      Map<String, String> rootUfsConf =
-          Configuration.getNestedProperties(PropertyKey.MASTER_MOUNT_TABLE_ROOT_OPTION);
-      long rootUfsMountId = IdUtils.ROOT_MOUNT_ID;
-      try {
-        // NOTE, we currently treat root inode specially and add it to inode tree manually.
-        mMountTable.add(new AlluxioURI(MountTable.ROOT), new AlluxioURI(rootUfsUri),
-            rootUfsMountId, MountOptions.defaults().setShared(
-                UnderFileSystemUtils.isObjectStorage(rootUfsUri) && Configuration
-                    .getBoolean(PropertyKey.UNDERFS_OBJECT_STORE_MOUNT_SHARED_PUBLICLY))
-                .setProperties(rootUfsConf));
-      } catch (FileAlreadyExistsException e) {
-        // This can happen when a primary becomes a standby and then becomes a primary.
-        LOG.info("Root has already been mounted.");
-      } catch (InvalidPathException e) {
-        throw new IOException("Failed to mount the default UFS " + rootUfsUri, e);
-      }
-      if (Configuration.getBoolean(PropertyKey.MASTER_AUDIT_LOGGING_ENABLED)) {
-        mAsyncAuditLogWriter = new AsyncUserAccessAuditLogWriter();
-        mAsyncAuditLogWriter.start();
-      }
-    }
-    // Call super.start after mInodeTree is initialized because mInodeTree is needed to write
-    // a journal entry during super.start. Call super.start before calling
-    // getExecutorService() because the super.start initializes the executor service.
-=======
->>>>>>> 24ca908b
     super.start(isPrimary);
     if (isPrimary) {
       LOG.info("Starting fs master as primary");
@@ -568,6 +534,10 @@
                 .fixedThreadPoolExecutorServiceFactory("startup-consistency-check", 32).create());
           }
         });
+      }
+      if (Configuration.getBoolean(PropertyKey.MASTER_AUDIT_LOGGING_ENABLED)) {
+        mAsyncAuditLogWriter = new AsyncUserAccessAuditLogWriter();
+        mAsyncAuditLogWriter.start();
       }
     }
   }
@@ -3386,13 +3356,18 @@
 
   /**
    * Creates a {@link MasterAuditContext} instance.
-   *
-   * @param command
-   * @param srcPath
-   * @param dstPath
-   * @param srcInode
-   * @return
-   * @throws AccessControlException
+   * A recommended way of using {@link MasterAuditContext} is to use it within a
+   * try-with-resources block. Note that in the try-with-resources block, the scope
+   * of {@link AuditContext} should be enclosed by the scope of {@link LockedInodePath}.
+   * Otherwise audit log entries of accesses to the same file may be our-of-order.
+   *
+   * @param command the command to be logged by this {@link AuditContext}
+   * @param srcPath the source path of this command
+   * @param dstPath the destination path of this command
+   * @param srcInode the source inode of this command
+   * @return newly-created {@link MasterAuditContext} instance
+   * @throws AccessControlException if {@link AuthenticatedClientUser#getClientUser} finds that
+   *         the thread-local user is null. Normally this should not happen.
    */
   private MasterAuditContext createAuditContext(String command, AlluxioURI srcPath,
       AlluxioURI dstPath, Inode srcInode) throws AccessControlException {

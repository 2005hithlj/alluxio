/*
 * Licensed to the University of California, Berkeley under one or more contributor license
 * agreements. See the NOTICE file distributed with this work for additional information regarding
 * copyright ownership. The ASF licenses this file to You under the Apache License, Version 2.0 (the
 * "License"); you may not use this file except in compliance with the License. You may obtain a
 * copy of the License at
 * 
 * http://www.apache.org/licenses/LICENSE-2.0
 * 
 * Unless required by applicable law or agreed to in writing, software distributed under the License
 * is distributed on an "AS IS" BASIS, WITHOUT WARRANTIES OR CONDITIONS OF ANY KIND, either express
 * or implied. See the License for the specific language governing permissions and limitations under
 * the License.
 */

package tachyon.worker;

import java.io.IOException;
import java.net.InetSocketAddress;
import java.net.UnknownHostException;
import java.util.concurrent.ExecutorService;
import java.util.concurrent.Executors;

import com.google.common.primitives.Ints;
import org.apache.thrift.server.TServer;
import org.apache.thrift.server.TThreadedSelectorServer;
import org.apache.thrift.transport.TNonblockingServerSocket;
import org.apache.thrift.transport.TTransportException;
import org.slf4j.Logger;
import org.slf4j.LoggerFactory;

import com.google.common.base.Throwables;

import tachyon.Constants;
import tachyon.UnderFileSystem;
import tachyon.UnderFileSystemHdfs;
import tachyon.Users;
import tachyon.Version;
import tachyon.conf.TachyonConf;
import tachyon.thrift.Command;
import tachyon.thrift.NetAddress;
import tachyon.thrift.WorkerService;
import tachyon.util.CommonUtils;
import tachyon.util.NetworkUtils;
import tachyon.util.ThreadFactoryUtils;
import tachyon.worker.netty.NettyDataServer;
import tachyon.worker.nio.NIODataServer;

/**
 * Entry point for a worker daemon.
 */
public class TachyonWorker implements Runnable {
  private static final Logger LOG = LoggerFactory.getLogger(Constants.LOGGER_TYPE);

  /**
   * Create a new TachyonWorker
   * 
   * @param masterAddress The TachyonMaster's address
   * @param workerAddress This TachyonWorker's address
   * @param dataPort This TachyonWorker's data server's port
   * @param selectorThreads The number of selector threads of the worker's thrift server
   * @param acceptQueueSizePerThreads The accept queue size per thread of the worker's thrift server
   * @param workerThreads The number of threads of the worker's thrift server
   * @param tachyonConf The instance of {@link tachyon.conf.TachyonConf} to used by Worker.
   * @return The new TachyonWorker
   */
  public static synchronized TachyonWorker createWorker(InetSocketAddress masterAddress,
      InetSocketAddress workerAddress, int dataPort, int selectorThreads,
      int acceptQueueSizePerThreads, int workerThreads, TachyonConf tachyonConf) {
    return new TachyonWorker(masterAddress, workerAddress, dataPort, selectorThreads,
        acceptQueueSizePerThreads, workerThreads, tachyonConf);
  }

  /**
   * Create a new TachyonWorker
   * 
   * @param masterAddress The TachyonMaster's address. e.g., localhost:19998
   * @param workerAddress This TachyonWorker's address. e.g., localhost:29998
   * @param dataPort This TachyonWorker's data server's port
   * @param selectorThreads The number of selector threads of the worker's thrift server
   * @param acceptQueueSizePerThreads The accept queue size per thread of the worker's thrift server
   * @param workerThreads The number of threads of the worker's thrift server
   * @param tachyonConf The instance of {@link tachyon.conf.TachyonConf} to used by Worker.
   * @return The new TachyonWorker
   */
  public static synchronized TachyonWorker createWorker(String masterAddress, String workerAddress,
      int dataPort, int selectorThreads, int acceptQueueSizePerThreads, int workerThreads,
      TachyonConf tachyonConf) {
    String[] address = masterAddress.split(":");
    InetSocketAddress master = new InetSocketAddress(address[0], Integer.parseInt(address[1]));
    address = workerAddress.split(":");
    InetSocketAddress worker = new InetSocketAddress(address[0], Integer.parseInt(address[1]));
    return new TachyonWorker(master, worker, dataPort, selectorThreads, acceptQueueSizePerThreads,
        workerThreads, tachyonConf);
  }

  /**
   * Create a new TachyonWorker
   * @param tachyonConf The instance of {@link tachyon.conf.TachyonConf} to used by Worker.
   * @return The new TachyonWorker
   */
  public static synchronized TachyonWorker createWorker(TachyonConf tachyonConf) {
    String masterHostname = tachyonConf.get(Constants.MASTER_HOSTNAME,
        NetworkUtils.getLocalHostName());
    int masterPort = tachyonConf.getInt(Constants.MASTER_PORT, Constants.DEFAULT_MASTER_PORT);
    String workerHostName = NetworkUtils.getLocalHostName();
    int workerPort = tachyonConf.getInt(Constants.WORKER_PORT, Constants.DEFAULT_WORKER_PORT);
    int dataPort = tachyonConf.getInt(Constants.WORKER_DATA_PORT,
        Constants.DEFAULT_WORKER_DATA_SERVER_PORT);
    int selectorThreads = tachyonConf.getInt(Constants.WORKER_SELECTOR_THREADS, 3);
    int qSizePerSelector = tachyonConf.getInt(Constants.WORKER_QUEUE_SIZE_PER_SELECTOR, 3000);
    int serverThreads = tachyonConf.getInt(Constants.WORKER_SERVER_THREADS,
        Runtime.getRuntime().availableProcessors());

    return new TachyonWorker(new InetSocketAddress(masterHostname, masterPort),
        new InetSocketAddress(workerHostName, workerPort), dataPort, selectorThreads,
        qSizePerSelector, serverThreads, tachyonConf);

  }

  private static String getMasterLocation(String[] args, TachyonConf conf) {
    String masterHostname = conf.get(Constants.MASTER_HOSTNAME, NetworkUtils.getLocalHostName());
    int masterPort = conf.getInt(Constants.MASTER_PORT, Constants.DEFAULT_MASTER_PORT);
    String confFileMasterLoc = masterHostname + ":" + masterPort;
    String masterLocation;
    if (args.length < 1) {
      masterLocation = confFileMasterLoc;
    } else {
      masterLocation = args[0];
      if (masterLocation.indexOf(":") == -1) {
        masterLocation += ":" + masterPort;
      }
      if (!masterLocation.equals(confFileMasterLoc)) {
        LOG.warn("Master Address in configuration file(" + confFileMasterLoc + ") is different "
            + "from the command line one(" + masterLocation + ").");
      }
    }
    return masterLocation;
  }

  public static void main(String[] args) throws UnknownHostException {
    if (args.length > 1) {
      LOG.info("Usage: java -cp target/tachyon-" + Version.VERSION + "-jar-with-dependencies.jar "
          + "tachyon.Worker [<MasterHost:Port>]");
      System.exit(-1);
    }

    String resolvedWorkerHost = NetworkUtils.getLocalHostName();
    LOG.info("Resolved local TachyonWorker host to " + resolvedWorkerHost);

<<<<<<< HEAD
    TachyonConf tachyonConf = new TachyonConf();

    TachyonWorker worker = TachyonWorker.createWorker(tachyonConf);
=======
>>>>>>> ecffa822
    try {
      TachyonWorker worker =
          TachyonWorker.createWorker(getMasterLocation(args), resolvedWorkerHost + ":" + wConf.PORT,
              wConf.DATA_PORT, wConf.SELECTOR_THREADS, wConf.QUEUE_SIZE_PER_SELECTOR,
              wConf.SERVER_THREADS);
      worker.start();
    } catch (Exception e) {
      LOG.error("Uncaught exception terminating worker", e);
      System.exit(-1);
    }
  }

  private final InetSocketAddress mMasterAddress;
  private final NetAddress mWorkerAddress;
  private TServer mServer;

  private TNonblockingServerSocket mServerTNonblockingServerSocket;
  private final WorkerStorage mWorkerStorage;

  private final WorkerServiceHandler mWorkerServiceHandler;

  private final DataServer mDataServer;

  private final Thread mHeartbeatThread;

  private volatile boolean mStop = false;

  private final int mPort;
  private final int mDataPort;
  private final ExecutorService mExecutorService = Executors.newFixedThreadPool(1,
      ThreadFactoryUtils.daemon("heartbeat-worker-%d"));
  private final TachyonConf mTachyonConf;

  /**
   * @param masterAddress The TachyonMaster's address.
   * @param workerAddress This TachyonWorker's address.
   * @param dataPort This TachyonWorker's data server's port
   * @param selectorThreads The number of selector threads of the worker's thrift server
   * @param acceptQueueSizePerThreads The accept queue size per thread of the worker's thrift server
   * @param workerThreads The number of threads of the worker's thrift server
   * @param tachyonConf The {@link TachyonConf} instance for configuration properties
   */
  private TachyonWorker(InetSocketAddress masterAddress, InetSocketAddress workerAddress,
      int dataPort, int selectorThreads, int acceptQueueSizePerThreads, int workerThreads,
      TachyonConf tachyonConf) {
    TachyonConf.assertValidPort(masterAddress, tachyonConf);
    TachyonConf.assertValidPort(workerAddress, tachyonConf);
    TachyonConf.assertValidPort(dataPort, tachyonConf);

    mTachyonConf = tachyonConf;

    mMasterAddress = masterAddress;

    mWorkerStorage =
        new WorkerStorage(mMasterAddress, mExecutorService, mTachyonConf);

    mWorkerServiceHandler = new WorkerServiceHandler(mWorkerStorage);

    // Extract the port from the generated socket.
    // When running tests, its great to use port '0' so the system will figure out what port to use
    // (any random free port).
    // In a production or any real deployment setup, port '0' should not be used as it will make
    // deployment more complicated.
    InetSocketAddress dataAddress = new InetSocketAddress(workerAddress.getHostName(), dataPort);
    BlocksLocker blockLocker = new BlocksLocker(mWorkerStorage, Users.DATASERVER_USER_ID);
    mDataServer = createDataServer(dataAddress, blockLocker);
    mDataPort = mDataServer.getPort();

    mHeartbeatThread = new Thread(this);
    try {
      LOG.info("Tachyon Worker version " + Version.VERSION + " tries to start @ " + workerAddress);
      WorkerService.Processor<WorkerServiceHandler> processor =
          new WorkerService.Processor<WorkerServiceHandler>(mWorkerServiceHandler);

      mServerTNonblockingServerSocket = new TNonblockingServerSocket(workerAddress);
      mPort = NetworkUtils.getPort(mServerTNonblockingServerSocket);
      mServer =
          new TThreadedSelectorServer(new TThreadedSelectorServer.Args(
              mServerTNonblockingServerSocket).processor(processor)
              .selectorThreads(selectorThreads).acceptQueueSizePerThread(acceptQueueSizePerThreads)
              .workerThreads(workerThreads));
    } catch (TTransportException e) {
      LOG.error(e.getMessage(), e);
      throw Throwables.propagate(e);
    }
    mWorkerAddress =
        new NetAddress(workerAddress.getAddress().getCanonicalHostName(), mPort, mDataPort);
    mWorkerStorage.initialize(mWorkerAddress);
  }

  private DataServer createDataServer(final InetSocketAddress dataAddress,
      final BlocksLocker blockLocker) {
    switch (mTachyonConf.getEnum(Constants.WORKER_NETWORK_TYPE, NetworkType.NETTY)) {
      case NIO:
        return new NIODataServer(dataAddress, blockLocker, mTachyonConf);
      default:
        return new NettyDataServer(dataAddress, blockLocker, mTachyonConf);
    }
  }

  /**
   * Gets the data port of the worker. For unit tests only.
   */
  public int getDataPort() {
    return mDataPort;
  }

  /**
   * Gets the metadata port of the worker. For unit tests only.
   */
  public int getMetaPort() {
    return mPort;
  }

  /**
   * Gets the underlying {@link tachyon.conf.TachyonConf} instance for the Worker.
   */
  public TachyonConf getTachyonConf() {
    return mTachyonConf;
  }

  /**
   * Get the worker server handler class. This is for unit test only.
   * 
   * @return the WorkerServiceHandler
   */
  WorkerServiceHandler getWorkerServiceHandler() {
    return mWorkerServiceHandler;
  }

  private void login() throws IOException {
    String workerKeytabFile = mTachyonConf.get(Constants.WORKER_KEYTAB_KEY, null);
    String workerPrincipal = mTachyonConf.get(Constants.WORKER_PRINCIPAL_KEY, null);
    if (workerKeytabFile == null || workerPrincipal == null) {
      return;
    }
    String ufsAddress = mTachyonConf.get(Constants.UNDERFS_ADDRESS, "localhost/underfs");
    UnderFileSystem ufs = UnderFileSystem.get(ufsAddress, mTachyonConf);
    if (ufs instanceof UnderFileSystemHdfs) {
      ((UnderFileSystemHdfs) ufs).login(Constants.WORKER_KEYTAB_KEY, workerKeytabFile,
          Constants.WORKER_PRINCIPAL_KEY, workerPrincipal,
          NetworkUtils.getFqdnHost(mWorkerAddress));
    }
  }

  @Override
  public void run() {
    long lastHeartbeatMs = System.currentTimeMillis();
    Command cmd = null;
    while (!mStop) {
      long diff = System.currentTimeMillis() - lastHeartbeatMs;
      int hbIntervalMs = mTachyonConf.getInt(Constants.WORKER_TO_MASTER_HEARTBEAT_INTERVAL_MS,
          Constants.SECOND_MS);
      if (diff < hbIntervalMs) {
        LOG.debug("Heartbeat process takes {} ms.", diff);
        CommonUtils.sleepMs(LOG, hbIntervalMs - diff);
      } else {
        LOG.error("Heartbeat process takes " + diff + " ms.");
      }

      try {
        cmd = mWorkerStorage.heartbeat();

        lastHeartbeatMs = System.currentTimeMillis();
      } catch (IOException e) {
        LOG.error(e.getMessage(), e);
        mWorkerStorage.resetMasterClient();
        CommonUtils.sleepMs(LOG, Constants.SECOND_MS);
        cmd = null;
        int heartbeatTimeout = mTachyonConf.getInt(Constants.WORKER_HEARTBEAT_TIMEOUT_MS,
            10 * Constants.SECOND_MS);
        if (System.currentTimeMillis() - lastHeartbeatMs >= heartbeatTimeout) {
          throw new RuntimeException("Heartbeat timeout "
              + (System.currentTimeMillis() - lastHeartbeatMs) + "ms");
        }
      }

      if (cmd != null) {
        switch (cmd.mCommandType) {
          case Unknown:
            LOG.error("Unknown command: " + cmd);
            break;
          case Nothing:
            LOG.debug("Nothing command: {}", cmd);
            break;
          case Register:
            LOG.info("Register command: " + cmd);
            mWorkerStorage.register();
            break;
          case Free:
            mWorkerStorage.freeBlocks(cmd.mData);
            LOG.info("Free command: " + cmd);
            break;
          case Delete:
            LOG.info("Delete command: " + cmd);
            break;
          default:
            throw new RuntimeException("Un-recognized command from master " + cmd.toString());
        }
      }

      mWorkerStorage.checkStatus();
    }
  }

  /**
   * Start the data server thread and heartbeat thread of this TachyonWorker.
   */
  public void start() throws IOException {
    login();

    mHeartbeatThread.start();

    LOG.info("The worker server started @ " + mWorkerAddress);
    mServer.serve();
    LOG.info("The worker server ends @ " + mWorkerAddress);
  }

  /**
   * Stop this TachyonWorker. Stop all the threads belong to this TachyonWorker.
   * 
   * @throws IOException
   * @throws InterruptedException
   */
  public void stop() throws IOException, InterruptedException {
    mStop = true;
    mWorkerStorage.stop();
    mDataServer.close();
    mServer.stop();
    mServerTNonblockingServerSocket.close();
    mExecutorService.shutdown();
    while (!mDataServer.isClosed() || mServer.isServing() || mHeartbeatThread.isAlive()) {
      // TODO The reason to stop and close again is due to some issues in Thrift.
      mServer.stop();
      mServerTNonblockingServerSocket.close();
      CommonUtils.sleepMs(null, 100);
    }
    mHeartbeatThread.join();
  }
}<|MERGE_RESOLUTION|>--- conflicted
+++ resolved
@@ -148,17 +148,9 @@
     String resolvedWorkerHost = NetworkUtils.getLocalHostName();
     LOG.info("Resolved local TachyonWorker host to " + resolvedWorkerHost);
 
-<<<<<<< HEAD
     TachyonConf tachyonConf = new TachyonConf();
-
     TachyonWorker worker = TachyonWorker.createWorker(tachyonConf);
-=======
->>>>>>> ecffa822
     try {
-      TachyonWorker worker =
-          TachyonWorker.createWorker(getMasterLocation(args), resolvedWorkerHost + ":" + wConf.PORT,
-              wConf.DATA_PORT, wConf.SELECTOR_THREADS, wConf.QUEUE_SIZE_PER_SELECTOR,
-              wConf.SERVER_THREADS);
       worker.start();
     } catch (Exception e) {
       LOG.error("Uncaught exception terminating worker", e);

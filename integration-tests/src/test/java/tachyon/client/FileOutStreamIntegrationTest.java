--- conflicted
+++ resolved
@@ -95,7 +95,6 @@
             .setUnderStorageType(UnderStorageType.NO_PERSIST).setBlockSize(BLOCK_SIZE_BYTES)
             .build();
     sWriteUnderStore =
-<<<<<<< HEAD
         new OutStreamOptions.Builder(mMasterTachyonConf)
             .setTachyonStorageType(TachyonStorageType.NO_STORE)
             .setUnderStorageType(UnderStorageType.PERSIST).setBlockSize(BLOCK_SIZE_BYTES).build();
@@ -104,14 +103,6 @@
             .setTachyonStorageType(TachyonStorageType.STORE)
             .setUnderStorageType(UnderStorageType.PERSIST).setBlockSize(BLOCK_SIZE_BYTES)
             .setHostname(NetworkAddressUtils.getLocalHostName(ClientContext.getConf())).build();
-=======
-        new ClientOptions.Builder(mMasterTachyonConf).setStorageTypes(TachyonStorageType
-            .NO_STORE, UnderStorageType.PERSIST).setBlockSize(BLOCK_SIZE_BYTES).build();
-    sWriteLocal =
-        new ClientOptions.Builder(mMasterTachyonConf).setStorageTypes(TachyonStorageType.STORE,
-            UnderStorageType.PERSIST).setBlockSize(BLOCK_SIZE_BYTES)
-            .setLocation(NetworkAddressUtils.getLocalHostName(ClientContext.getConf())).build();
->>>>>>> 383bae77
   }
 
   @BeforeClass

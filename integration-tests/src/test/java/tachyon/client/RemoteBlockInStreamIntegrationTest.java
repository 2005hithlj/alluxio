/*
 * Licensed to the University of California, Berkeley under one or more contributor license
 * agreements. See the NOTICE file distributed with this work for additional information regarding
 * copyright ownership. The ASF licenses this file to You under the Apache License, Version 2.0 (the
 * "License"); you may not use this file except in compliance with the License. You may obtain a
 * copy of the License at
 *
 * http://www.apache.org/licenses/LICENSE-2.0
 *
 * Unless required by applicable law or agreed to in writing, software distributed under the License
 * is distributed on an "AS IS" BASIS, WITHOUT WARRANTIES OR CONDITIONS OF ANY KIND, either express
 * or implied. See the License for the specific language governing permissions and limitations under
 * the License.
 */

package tachyon.client;

import java.io.IOException;
import java.util.ArrayList;
import java.util.Collection;
import java.util.List;

import org.apache.thrift.TException;
import org.junit.After;
import org.junit.Assert;
import org.junit.Before;
import org.junit.Rule;
import org.junit.Test;
import org.junit.rules.ExpectedException;
import org.junit.runner.RunWith;
import org.junit.runners.Parameterized;

import tachyon.Constants;
import tachyon.IntegrationTestConstants;
import tachyon.TachyonURI;
import tachyon.client.block.RemoteBlockInStream;
import tachyon.client.block.TachyonBlockStore;
import tachyon.client.file.FileInStream;
import tachyon.client.file.FileOutStream;
import tachyon.client.file.TachyonFile;
import tachyon.client.file.TachyonFileSystem;
import tachyon.conf.TachyonConf;
import tachyon.master.LocalTachyonCluster;
import tachyon.thrift.BlockInfo;
import tachyon.util.io.BufferUtils;
import tachyon.util.io.PathUtils;
import tachyon.worker.WorkerContext;

/**
 * Integration tests for <code>tachyon.client.RemoteBlockInStream</code>.
 */
@RunWith(Parameterized.class)
public class RemoteBlockInStreamIntegrationTest {
  private static final int MIN_LEN = 0;
  private static final int MAX_LEN = 255;
  private static final int DELTA = 33;

  private LocalTachyonCluster mLocalTachyonCluster = null;
  private String mMountPoint;
  private TachyonFileSystem mTfs = null;
  private String mDataServerClass;
  private String mNettyTransferType;
  private String mRemoteReaderClass;
  private TachyonConf mTachyonConf;
  private ClientOptions mWriteTachyon;
  private ClientOptions mWriteUnderStore;
  private ClientOptions mReadNoCache;
  private ClientOptions mReadCache;

  @Parameterized.Parameters
  public static Collection<Object[]> data() {
    // creates a new instance of RemoteBlockInStreamTest for each network type
    List<Object[]> list = new ArrayList<Object[]>();
    list.add(new Object[] {IntegrationTestConstants.NETTY_DATA_SERVER,
        IntegrationTestConstants.MAPPED_TRANSFER, IntegrationTestConstants.TCP_BLOCK_READER});
    list.add(new Object[] {IntegrationTestConstants.NETTY_DATA_SERVER,
        IntegrationTestConstants.MAPPED_TRANSFER, IntegrationTestConstants.NETTY_BLOCK_READER});
    list.add(new Object[] {IntegrationTestConstants.NETTY_DATA_SERVER,
        IntegrationTestConstants.FILE_CHANNEL_TRANSFER, IntegrationTestConstants.TCP_BLOCK_READER});
    list.add(new Object[] {IntegrationTestConstants.NETTY_DATA_SERVER,
        IntegrationTestConstants.FILE_CHANNEL_TRANSFER,
        IntegrationTestConstants.NETTY_BLOCK_READER});
    // The transfer type is not applicable to the NIODataServer.
    list.add(new Object[] {IntegrationTestConstants.NIO_DATA_SERVER,
        IntegrationTestConstants.UNUSED_TRANSFER, IntegrationTestConstants.TCP_BLOCK_READER});
    list.add(new Object[] {IntegrationTestConstants.NIO_DATA_SERVER,
        IntegrationTestConstants.UNUSED_TRANSFER, IntegrationTestConstants.NETTY_BLOCK_READER});
    return list;
  }

  public RemoteBlockInStreamIntegrationTest(String dataServer, String transferType, String reader) {
    mDataServerClass = dataServer;
    mNettyTransferType = transferType;
    mRemoteReaderClass = reader;
  }

  @Rule
  public ExpectedException mThrown = ExpectedException.none();

  @After
  public final void after() throws Exception {
    mLocalTachyonCluster.stop();
  }

  @Before
  public final void before() throws Exception {
    TachyonConf conf = WorkerContext.getConf();
    conf.set(Constants.WORKER_DATA_SERVER, mDataServerClass);
    conf.set(Constants.WORKER_NETWORK_NETTY_FILE_TRANSFER_TYPE, mNettyTransferType);
    conf.set(Constants.USER_REMOTE_BLOCK_READER, mRemoteReaderClass);
    conf.set(Constants.USER_REMOTE_READ_BUFFER_SIZE_BYTE, "100");

    mLocalTachyonCluster = new LocalTachyonCluster(Constants.GB, Constants.KB, Constants.GB);
    mLocalTachyonCluster.start();
<<<<<<< HEAD
    mMountPoint = mLocalTachyonCluster.getMountPoint();
    mLocalTachyonCluster.getWorkerTachyonConf().set(Constants.USER_REMOTE_READ_BUFFER_SIZE_BYTE,
        "100");
=======

>>>>>>> 59b5afe4
    mTachyonConf = mLocalTachyonCluster.getMasterTachyonConf();
    mTfs = mLocalTachyonCluster.getClient();
    mWriteTachyon =
        new ClientOptions.Builder(mTachyonConf).setTachyonStoreType(TachyonStorageType.STORE)
            .setUnderStorageType(UnderStorageType.NO_PERSIST).build();
    mWriteUnderStore =
        new ClientOptions.Builder(mTachyonConf).setTachyonStoreType(TachyonStorageType.NO_STORE)
            .setUnderStorageType(UnderStorageType.PERSIST).build();
    mReadCache =
        new ClientOptions.Builder(mTachyonConf).setTachyonStoreType(TachyonStorageType.STORE)
            .build();
    mReadNoCache =
        new ClientOptions.Builder(mTachyonConf).setTachyonStoreType(TachyonStorageType.NO_STORE)
            .build();
  }

  /**
   * Test <code>void read()</code>. Read from underfs.
   */
  @Test
  public void readTest1() throws IOException, TException {
    String uniqPath = PathUtils.concatPath(mMountPoint, PathUtils.uniqPath());
    for (int k = MIN_LEN; k <= MAX_LEN; k += DELTA) {
      TachyonFile f =
          TachyonFSTestUtils.createByteFile(mTfs, uniqPath + "/file_" + k, mWriteUnderStore, k);

      FileInStream is = mTfs.getInStream(f, mReadNoCache);
      byte[] ret = new byte[k];
      int value = is.read();
      int cnt = 0;
      while (value != -1) {
        Assert.assertTrue(value >= 0);
        Assert.assertTrue(value < 256);
        ret[cnt ++] = (byte) value;
        value = is.read();
      }
      Assert.assertEquals(cnt, k);
      Assert.assertTrue(BufferUtils.equalIncreasingByteArray(k, ret));
      is.close();
      if (k == 0) {
        Assert.assertTrue(mTfs.getInfo(f).getInMemoryPercentage() == 100);
      } else {
        Assert.assertFalse(mTfs.getInfo(f).getInMemoryPercentage() == 100);
      }

      is = mTfs.getInStream(f, mReadCache);
      ret = new byte[k];
      value = is.read();
      cnt = 0;
      while (value != -1) {
        Assert.assertTrue(value >= 0);
        Assert.assertTrue(value < 256);
        ret[cnt ++] = (byte) value;
        value = is.read();
      }
      Assert.assertEquals(cnt, k);
      Assert.assertTrue(BufferUtils.equalIncreasingByteArray(k, ret));
      is.close();
      Assert.assertTrue(mTfs.getInfo(f).getInMemoryPercentage() == 100);

      is = mTfs.getInStream(f, mReadCache);
      ret = new byte[k];
      value = is.read();
      cnt = 0;
      while (value != -1) {
        Assert.assertTrue(value >= 0);
        Assert.assertTrue(value < 256);
        ret[cnt ++] = (byte) value;
        value = is.read();
      }
      Assert.assertEquals(cnt, k);
      Assert.assertTrue(BufferUtils.equalIncreasingByteArray(k, ret));
      is.close();
      Assert.assertTrue(mTfs.getInfo(f).getInMemoryPercentage() == 100);
    }
  }

  /**
   * Test <code>void read(byte[] b)</code>. Read from underfs.
   */
  @Test
  public void readTest2() throws IOException, TException {
    String uniqPath = PathUtils.concatPath(mMountPoint, PathUtils.uniqPath());
    for (int k = MIN_LEN; k <= MAX_LEN; k += DELTA) {
      TachyonFile f =
          TachyonFSTestUtils.createByteFile(mTfs, uniqPath + "/file_" + k, mWriteUnderStore, k);

      FileInStream is = mTfs.getInStream(f, mReadNoCache);
      byte[] ret = new byte[k];
      Assert.assertEquals(k, is.read(ret));
      Assert.assertTrue(BufferUtils.equalIncreasingByteArray(k, ret));
      is.close();
      if (k == 0) {
        Assert.assertTrue(mTfs.getInfo(f).getInMemoryPercentage() == 100);
      } else {
        Assert.assertFalse(mTfs.getInfo(f).getInMemoryPercentage() == 100);
      }

      is = mTfs.getInStream(f, mReadCache);
      ret = new byte[k];
      Assert.assertEquals(k, is.read(ret));
      Assert.assertTrue(BufferUtils.equalIncreasingByteArray(k, ret));
      is.close();
      Assert.assertTrue(mTfs.getInfo(f).getInMemoryPercentage() == 100);

      is = mTfs.getInStream(f, mReadCache);
      ret = new byte[k];
      Assert.assertEquals(k, is.read(ret));
      Assert.assertTrue(BufferUtils.equalIncreasingByteArray(k, ret));
      is.close();
      Assert.assertTrue(mTfs.getInfo(f).getInMemoryPercentage() == 100);
    }
  }

  /**
   * Test <code>void read(byte[] b, int off, int len)</code>. Read from underfs.
   */
  @Test
  public void readTest3() throws IOException, TException {
    String uniqPath = PathUtils.concatPath(mMountPoint, PathUtils.uniqPath());
    for (int k = MIN_LEN; k <= MAX_LEN; k += DELTA) {
      TachyonFile f =
          TachyonFSTestUtils.createByteFile(mTfs, uniqPath + "/file_" + k, mWriteUnderStore, k);

      FileInStream is = mTfs.getInStream(f, mReadNoCache);
      byte[] ret = new byte[k / 2];
      Assert.assertEquals(k / 2, is.read(ret, 0, k / 2));
      Assert.assertTrue(BufferUtils.equalIncreasingByteArray(k / 2, ret));
      is.close();
      if (k == 0) {
        Assert.assertTrue(mTfs.getInfo(f).getInMemoryPercentage() == 100);
      } else {
        Assert.assertFalse(mTfs.getInfo(f).getInMemoryPercentage() == 100);
      }

      is = mTfs.getInStream(f, mReadCache);
      ret = new byte[k];
      Assert.assertEquals(k, is.read(ret, 0, k));
      Assert.assertTrue(BufferUtils.equalIncreasingByteArray(k, ret));
      is.close();
      Assert.assertTrue(mTfs.getInfo(f).getInMemoryPercentage() == 100);

      is = mTfs.getInStream(f, mReadCache);
      ret = new byte[k];
      Assert.assertEquals(k, is.read(ret));
      Assert.assertTrue(BufferUtils.equalIncreasingByteArray(k, ret));
      is.close();
      Assert.assertTrue(mTfs.getInfo(f).getInMemoryPercentage() == 100);
    }
  }

  /**
   * Test <code>void read()</code>. Read from remote data server.
   */
  @Test
  public void readTest4() throws IOException, TException {
    String uniqPath = PathUtils.concatPath(mMountPoint, PathUtils.uniqPath());
    for (int k = MIN_LEN + DELTA; k <= MAX_LEN; k += DELTA) {
      TachyonFile f =
          TachyonFSTestUtils.createByteFile(mTfs, uniqPath + "/file_" + k, mWriteTachyon, k);

      long blockId = mTfs.getInfo(f).getBlockIds().get(0);
      BlockInfo info = TachyonBlockStore.get().getInfo(blockId);
      RemoteBlockInStream is =
          new RemoteBlockInStream(info.getBlockId(), info.getLength(), info.getLocations().get(0)
              .getWorkerAddress());
      byte[] ret = new byte[k];
      int value = is.read();
      int cnt = 0;
      while (value != -1) {
        Assert.assertTrue(value >= 0);
        Assert.assertTrue(value < 256);
        ret[cnt ++] = (byte) value;
        value = is.read();
      }
      Assert.assertEquals(cnt, k);
      Assert.assertTrue(BufferUtils.equalIncreasingByteArray(k, ret));
      is.close();
      Assert.assertTrue(mTfs.getInfo(f).getInMemoryPercentage() == 100);
    }
  }

  /**
   * Test <code>void read(byte[] b)</code>. Read from remote data server.
   */
  @Test
  public void readTest5() throws IOException, TException {
    String uniqPath = PathUtils.concatPath(mMountPoint, PathUtils.uniqPath());
    for (int k = MIN_LEN + DELTA; k <= MAX_LEN; k += DELTA) {
      TachyonFile f =
          TachyonFSTestUtils.createByteFile(mTfs, uniqPath + "/file_" + k, mWriteTachyon, k);

      long blockId = mTfs.getInfo(f).getBlockIds().get(0);
      BlockInfo info = TachyonBlockStore.get().getInfo(blockId);
      RemoteBlockInStream is =
          new RemoteBlockInStream(info.getBlockId(), info.getLength(), info.getLocations().get(0)
              .getWorkerAddress());
      byte[] ret = new byte[k];
      int start = 0;
      while (start < k) {
        int read = is.read(ret);
        Assert.assertTrue(BufferUtils.equalIncreasingByteArray(start, read, ret));
        start += read;
      }
      is.close();
      Assert.assertTrue(mTfs.getInfo(f).getInMemoryPercentage() == 100);
    }
  }

  /**
   * Test <code>void read(byte[] b, int off, int len)</code>. Read from remote data server.
   */
  @Test
  public void readTest6() throws IOException, TException {
    String uniqPath = PathUtils.concatPath(mMountPoint, PathUtils.uniqPath());
    for (int k = MIN_LEN + DELTA; k <= MAX_LEN; k += DELTA) {
      TachyonFile f =
          TachyonFSTestUtils.createByteFile(mTfs, uniqPath + "/file_" + k, mWriteTachyon, k);

      long blockId = mTfs.getInfo(f).getBlockIds().get(0);
      BlockInfo info = TachyonBlockStore.get().getInfo(blockId);
      RemoteBlockInStream is =
          new RemoteBlockInStream(info.getBlockId(), info.getLength(), info.getLocations().get(0)
              .getWorkerAddress());
      byte[] ret = new byte[k / 2];
      int start = 0;
      while (start < k / 2) {
        int read = is.read(ret, 0, (k / 2) - start);
        Assert.assertTrue(BufferUtils.equalIncreasingByteArray(start, read, ret));
        start += read;
      }
      is.close();
      Assert.assertTrue(mTfs.getInfo(f).getInMemoryPercentage() == 100);
    }
  }

  /**
   * Test <code>void read(byte[] b)</code>. Read from underfs.
   */
  @Test
  public void readTest7() throws IOException, TException {
    String uniqPath = PathUtils.concatPath(mMountPoint, PathUtils.uniqPath());
    for (int k = MIN_LEN + DELTA; k <= MAX_LEN; k += DELTA) {
      TachyonFile f =
          TachyonFSTestUtils.createByteFile(mTfs, uniqPath + "/file_" + k, mWriteUnderStore, k);

      FileInStream is = mTfs.getInStream(f, mReadNoCache);
      byte[] ret = new byte[k];
      Assert.assertEquals(k, is.read(ret));
      Assert.assertTrue(BufferUtils.equalIncreasingByteArray(k, ret));
      Assert.assertEquals(-1, is.read(ret));
      is.close();
      Assert.assertFalse(mTfs.getInfo(f).getInMemoryPercentage() == 100);
    }
  }

  /**
   * Test <code>void seek(long pos)</code>. Validate the expected exception for seeking a negative
   * position.
   *
   * @throws IOException
   * @throws TException
   */
  @Test
  public void seekExceptionTest1() throws IOException, TException {
    mThrown.expect(IllegalArgumentException.class);
    mThrown.expectMessage("Seek position is negative: -1");
    String uniqPath = PathUtils.concatPath(mMountPoint, PathUtils.uniqPath());
    for (int k = MIN_LEN; k <= MAX_LEN; k += DELTA) {
      TachyonFile f =
          TachyonFSTestUtils.createByteFile(mTfs, uniqPath + "/file_" + k, mWriteUnderStore, k);

      FileInStream is = mTfs.getInStream(f, mReadNoCache);
      try {
        is.seek(-1);
      } finally {
        is.close();
      }
    }
  }

  /**
   * Test <code>void seek(long pos)</code>. Validate the expected exception for seeking a position
   * that is past block size.
   *
   * @throws IOException
   * @throws TException
   */
  @Test
  public void seekExceptionTest2() throws IOException, TException {
    mThrown.expect(IllegalArgumentException.class);
    mThrown.expectMessage("Seek position is past EOF: 1, fileSize = 0");
    String uniqPath = PathUtils.concatPath(mMountPoint, PathUtils.uniqPath());
    for (int k = MIN_LEN; k <= MAX_LEN; k += DELTA) {
      TachyonFile f =
          TachyonFSTestUtils.createByteFile(mTfs, uniqPath + "/file_" + k, mWriteUnderStore, k);

      FileInStream is = mTfs.getInStream(f, mReadNoCache);
      try {
        is.seek(k + 1);
      } finally {
        is.close();
      }
    }
  }

  /**
   * Test <code>void seek(long pos)</code>.
   *
   * @throws IOException
   * @throws TException
   */
  @Test
  public void seekTest() throws IOException, TException {
    String uniqPath = PathUtils.concatPath(mMountPoint, PathUtils.uniqPath());
    for (int k = MIN_LEN + DELTA; k <= MAX_LEN; k += DELTA) {
      TachyonFile f =
          TachyonFSTestUtils.createByteFile(mTfs, uniqPath + "/file_" + k, mWriteUnderStore, k);

      FileInStream is = mTfs.getInStream(f, mReadNoCache);

      Assert.assertEquals(0, is.read());
      is.seek(k / 3);
      Assert.assertEquals(k / 3, is.read());
      is.seek(k / 2);
      Assert.assertEquals(k / 2, is.read());
      is.seek(k / 4);
      Assert.assertEquals(k / 4, is.read());
      is.close();
    }
  }

  /**
   * Test <code>long skip(long len)</code>.
   */
  @Test
  public void skipTest() throws IOException, TException {
    String uniqPath = PathUtils.concatPath(mMountPoint, PathUtils.uniqPath());
    for (int k = MIN_LEN + DELTA; k <= MAX_LEN; k += DELTA) {
      TachyonFile f =
          TachyonFSTestUtils.createByteFile(mTfs, uniqPath + "/file_" + k, mWriteUnderStore, k);

      FileInStream is = mTfs.getInStream(f, mReadCache);
      Assert.assertEquals(k / 2, is.skip(k / 2));
      Assert.assertEquals(k / 2, is.read());
      is.close();
      Assert.assertFalse(mTfs.getInfo(f).getInMemoryPercentage() == 100);

      if (k >= 3) {
        is = mTfs.getInStream(f, mReadCache);
        int t = k / 3;
        Assert.assertEquals(t, is.skip(t));
        Assert.assertEquals(t, is.read());
        Assert.assertEquals(t, is.skip(t));
        Assert.assertEquals(2 * t + 1, is.read());
        is.close();
        Assert.assertFalse(mTfs.getInfo(f).getInMemoryPercentage() == 100);
      }
    }
  }

  /**
   * Tests that reading a file the whole way through with the STORE ReadType will recache it
   */
  @Test
  public void completeFileReadTriggersRecache() throws IOException, TException {
    String uniqPath = PathUtils.concatPath(mMountPoint, PathUtils.uniqPath());
    int len = 2;
    TachyonFile f =
        TachyonFSTestUtils.createByteFile(mTfs, uniqPath, mWriteUnderStore, len);

    FileInStream is = mTfs.getInStream(f, mReadCache);
    for (int i = 0; i < len; ++ i) {
      Assert.assertEquals(i, is.read());
    }
    is.close();
    Assert.assertTrue(mTfs.getInfo(f).getInMemoryPercentage() == 100);
  }

  /**
   * Tests that not reading a file the whole way through then closing it will cause it to not
   * recache
   */
  @Test
  public void incompleteFileReadCancelsRecache() throws IOException, TException {
    String uniqPath = PathUtils.concatPath(mMountPoint, PathUtils.uniqPath());
    TachyonFile f =
        TachyonFSTestUtils.createByteFile(mTfs, uniqPath, mWriteUnderStore, 2);

    FileInStream is = mTfs.getInStream(f, mReadNoCache);
    Assert.assertEquals(0, is.read());
    is.close();
    Assert.assertFalse(mTfs.getInfo(f).getInMemoryPercentage() == 100);
    is = mTfs.getInStream(f, mReadNoCache);
    is.close();
  }

  /**
   * Tests that reading a file consisting of more than one block from the underfs works
   */
  @Test
  public void readMultiBlockFile() throws IOException, TException {
    String uniqPath = PathUtils.concatPath(mMountPoint, PathUtils.uniqPath());
    int blockSizeByte = 10;
    int numBlocks = 10;
    FileOutStream os = mTfs.getOutStream(new TachyonURI(uniqPath), mWriteUnderStore);
    for (int i = 0; i < numBlocks; i ++) {
      for (int j = 0; j < blockSizeByte; j ++) {
        os.write((byte) (i * blockSizeByte + j));
      }
    }
    os.close();

    TachyonFile f = mTfs.open(new TachyonURI(uniqPath));
    FileInStream is = mTfs.getInStream(f, mReadCache);
    for (int i = 0; i < blockSizeByte * numBlocks; i ++) {
      Assert.assertEquals((byte) i, is.read());
    }
    is.close();
    Assert.assertTrue(mTfs.getInfo(f).getInMemoryPercentage() == 100);
  }

  /**
   * Tests that seeking around a file cached locally works.
   */
  @Test
  public void seekAroundLocalBlock() throws IOException, TException {
    String uniqPath = PathUtils.concatPath(mMountPoint, PathUtils.uniqPath());
    // The number of bytes per remote block read should be set to 100 in the before function
    TachyonFile f = TachyonFSTestUtils.createByteFile(mTfs, uniqPath, mWriteTachyon, 200);
    FileInStream is = mTfs.getInStream(f, mReadNoCache);
    Assert.assertEquals(0, is.read());
    is.seek(199);
    Assert.assertEquals(199, is.read());
    is.seek(99);
    Assert.assertEquals(99, is.read());
    is.close();
  }
}<|MERGE_RESOLUTION|>--- conflicted
+++ resolved
@@ -112,13 +112,9 @@
 
     mLocalTachyonCluster = new LocalTachyonCluster(Constants.GB, Constants.KB, Constants.GB);
     mLocalTachyonCluster.start();
-<<<<<<< HEAD
     mMountPoint = mLocalTachyonCluster.getMountPoint();
     mLocalTachyonCluster.getWorkerTachyonConf().set(Constants.USER_REMOTE_READ_BUFFER_SIZE_BYTE,
         "100");
-=======
-
->>>>>>> 59b5afe4
     mTachyonConf = mLocalTachyonCluster.getMasterTachyonConf();
     mTfs = mLocalTachyonCluster.getClient();
     mWriteTachyon =

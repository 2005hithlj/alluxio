--- conflicted
+++ resolved
@@ -51,21 +51,17 @@
   public void openCloseTest() throws TachyonException, IOException {
     FileSystemMasterClient fsMasterClient = new FileSystemMasterClient(
         mLocalTachyonClusterResource.get().getMaster().getAddress(), mMasterTachyonConf);
+    TachyonURI file = new TachyonURI("/file");
     Assert.assertFalse(fsMasterClient.isConnected());
     fsMasterClient.connect();
     Assert.assertTrue(fsMasterClient.isConnected());
-<<<<<<< HEAD
-    fsMasterClient.create("/file", CreateOptions.defaults());
-    Assert.assertTrue(fsMasterClient.getStatus(fsMasterClient.getFileId("/file")) != null);
-=======
-    fsMasterClient.createFile(new TachyonURI("/file"), CreateFileOptions.defaults());
-    Assert.assertTrue(fsMasterClient.getFileInfo(fsMasterClient.getFileId("/file")) != null);
->>>>>>> e2aa3984
+    fsMasterClient.createFile(file, CreateFileOptions.defaults());
+    Assert.assertTrue(fsMasterClient.getStatus(file) != null);
     fsMasterClient.disconnect();
     Assert.assertFalse(fsMasterClient.isConnected());
     fsMasterClient.connect();
     Assert.assertTrue(fsMasterClient.isConnected());
-    Assert.assertTrue(fsMasterClient.getStatus(fsMasterClient.getFileId("/file")) != null);
+    Assert.assertTrue(fsMasterClient.getStatus(file) != null);
     fsMasterClient.close();
   }
 
@@ -76,7 +72,7 @@
     // in the cases we don't want to disconnect from master
     FileSystemMasterClient fsMasterClient = new FileSystemMasterClient(
         mLocalTachyonClusterResource.get().getMaster().getAddress(), mMasterTachyonConf);
-    fsMasterClient.getStatus(Long.MAX_VALUE);
+    fsMasterClient.getStatus(new TachyonURI("/doesNotExist"));
     fsMasterClient.close();
   }
 }
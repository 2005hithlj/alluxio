--- conflicted
+++ resolved
@@ -15,11 +15,8 @@
 
 package tachyon.worker.block.allocator;
 
-<<<<<<< HEAD
-=======
 import com.google.common.base.Preconditions;
 
->>>>>>> d875032f
 import tachyon.worker.block.BlockMetadataManagerView;
 
 /**
@@ -39,13 +36,9 @@
       case GREEDY:
         return new GreedyAllocator(managerView);
       case MAX_FREE:
-<<<<<<< HEAD
-        return new MaxFreeAllocator(view);
+        return new MaxFreeAllocator(managerView);
       case ROUND_ROBIN:
-        return new RoundRobinAllocator(view);
-=======
-        return new MaxFreeAllocator(managerView);
->>>>>>> d875032f
+        return new RoundRobinAllocator(managerView);
       default:
         return new MaxFreeAllocator(managerView);
     }
